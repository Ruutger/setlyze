--- conflicted
+++ resolved
@@ -63,22 +63,15 @@
 import setlyze.database
 from setlyze.std import make_remarks
 
-<<<<<<< HEAD
-__authors__ = "Serrano Pereira", "Adam van Adrichem"
+__author__ = "Serrano Pereira, Adam van Adrichem, Fedde Schaeffer"
 __copyright__ = "Copyright 2010, 2011, GiMaRIS"
 __license__ = "GPL3"
 __version__ = "0.1.1"
-__maintainer__ = "Serrano Pereira", "Adam van Adrichem"
-=======
-__author__ = "Serrano Pereira", "Adam van Adrichem"
-__copyright__ = "Copyright 2010, 2011, GiMaRIS"
-__license__ = "GPL3"
-__version__ = "0.1.1"
-__maintainer__ = "Serrano Pereira", "Adam van Adrichem" 
->>>>>>> 761d7fa6
-__email__ = "serrano.pereira@gmail.com", "a.v.adrichem@gmail.com"
+__maintainer__ = "Serrano Pereira, Adam van Adrichem, Fedde Schaeffer"
+__email__ = ("serrano.pereira@gmail.com, a.v.adrichem@gmail.com, "
+    "fedde.schaeffer@gmail.com")
 __status__ = "Production"
-__date__ = "2011/07/03"
+__date__ = "2011/07/30"
 
 def on_help(button, section):
     """Display the help contents for `section` in the system's default
@@ -2020,8 +2013,8 @@
         self.add(vbox)
 
     def on_close(self, widget=None, data=None):
+        """Destroy the dialog."""
         logging.info("close button is pressed")
-        """Destroy the dialog."""
         self.destroy()
         setlyze.config.cfg.set('cancel-pressed', True)
 
